--- conflicted
+++ resolved
@@ -1,624 +1,615 @@
-//========================================================================================
-// Athena++ astrophysical MHD code
-// Copyright(C) 2014 James M. Stone <jmstone@princeton.edu> and other code contributors
-// Licensed under the 3-clause BSD License, see LICENSE file for details
-//========================================================================================
-//! \file turb.cpp
-//  \brief Problem generator for turbulence generator
-//
-
-// C++ headers
-#include <sstream>    // stringstream
-#include <cmath>      // abs(), cos(), exp(), log(), NAN, pow(), sin(), sqrt()
-#include <stdexcept>  // runtime_error
-#include <ctime>
-//#include <chrono>
-#include <random>
-
-// Athena++ headers
-#include "../athena.hpp"
-#include "../globals.hpp"
-#include "../athena_arrays.hpp"
-#include "../parameter_input.hpp"
-#include "../coordinates/coordinates.hpp"
-#include "../eos/eos.hpp"
-#include "../field/field.hpp"
-#include "../hydro/hydro.hpp"
-#include "../fft/athena_fft.hpp"
-#include "../mesh/mesh.hpp"
-#include "../utils/utils.hpp"
-#include "../cr/cr.hpp"
-#include "../cr/integrators/cr_integrators.hpp"
-#include "../bvals/bvals.hpp"
-#include "../hydro/srcterms/hydro_srcterms.hpp"
-
-#ifdef OPENMP_PARALLEL
-#include <omp.h>
-#endif
-
-// Define the function for Multi-Phase ODE Solver
-Real Cooling(Real T, Real nH);
-Real dTdt(Real T, Real nH);
-Real AdaptiveODESolver(Real T, Real nH, Real dt);
-Real CoolingTimeStep(MeshBlock *pmb);
-int cooling_flag;
-const Real Heat = ;
-const Real Lamb1 = ;
-const Real Lamb2 = 
-const Real T1a = ;
-const Real T1b = ;
-const Real T2 = ; 
-const Real T_floor = ;
-
-
-
-Real sigmaParl, sigmaPerp; //CR diffusion 
-                           //decouple parallel and perpendicular to the local magnetic field
-Real crLoss;
-void Diffusion(MeshBlock *pmb, AthenaArray<Real> &u_cr,
-        AthenaArray<Real> &prim, AthenaArray<Real> &bcc);
-void CRSource(MeshBlock *pmb, const Real time, const Real dt,
-               const AthenaArray<Real> &prim, const AthenaArray<Real> &bcc,
-               AthenaArray<Real> &u_cr);
-void mySource(MeshBlock *pmb, const Real time, const Real dt,
-               const AthenaArray<Real> &prim, const AthenaArray<Real> &bcc,
-               AthenaArray<Real> &cons);
-
-
-//========================================================================================
-//! \fn void Mesh::InitUserMeshBlockData(ParameterInput *pin)
-//  \brief
-//========================================================================================
-void MeshBlock::InitUserMeshBlockData(ParameterInput *pin)
-{
-  if(CR_ENABLED){
-   pcr->EnrollOpacityFunction(Diffusion);
-   pcr->EnrollUserCRSource(CRSource);
-  }
-}
-//========================================================================================
-//! \fn void Mesh::InitUserMeshData(ParameterInput *pin)
-//  \brief
-//========================================================================================
-void Mesh::InitUserMeshData(ParameterInput *pin) {
-
-  if(CR_ENABLED){
-    //Load CR Variables
-    sigmaPerp = pin->GetReal("cr","sigmaPerp");
-    sigmaParl = pin->GetReal("cr","sigmaParl");
-    crLoss = pin->GetOrAddReal("problem","crLoss",0.0);
-  }
-  cooling_flag = pin->GetInteger("problem","cooling");
-  if (cooling_flag != 0) {
-	  EnrollUserTimeStepFunction(CoolingTimeStep);
-    EnrollUserExplicitSourceFunction(mySource);
-  }
-  // turb_flag is initialzed in the Mesh constructor to 0 by default;
-  // turb_flag = 1 for decaying turbulence
-  // turb_flag = 2 for driven turbulence
-  turb_flag = pin->GetInteger("problem","turb_flag");
-  if (turb_flag != 0) {
-#ifndef FFT
-    std::stringstream msg;
-    msg << "### FATAL ERROR in TurbulenceDriver::TurbulenceDriver" << std::endl
-        << "non zero Turbulence flag is set without FFT!" << std::endl;
-    throw std::runtime_error(msg.str().c_str());
-    return;
-#endif
-  }
-  return;
-}
-
-//========================================================================================
-//! \fn void MeshBlock::ProblemGenerator(ParameterInput *pin)
-//  \brief
-//========================================================================================
-
-void MeshBlock::ProblemGenerator(ParameterInput *pin) {
-  //dimensions of meshblock
-  const int Nx = ie - is + 1;
-  const int Ny = je - js + 1;
-  const int Nz = ke - ks + 1;
-  //read input parameters
-  const Real nH = pin->GetReal("problem", "nH"); //density
-  const Real iso_cs = pin->GetReal("hydro", "iso_sound_speed");
-  const Real pres = nH*SQR(iso_cs);
-  const Real gm1  = peos->GetGamma() - 1.0;
-  
-  const Real vx = pin->GetOrAddReal("problem", "vx", 0); //velocity x
-  
-  const Real invbeta = pin->GetOrAddReal("problem","invbeta",0.0);
-  const Real b0 = sqrt(2*invbeta*pres); //mean field strength
-  const Real angle = (PI/180.0)*pin->GetOrAddReal("problem","angle",0.0);
-  const Real G0 = pin->GetOrAddReal("problem", "G0", 0.);
-
-  const Real s_init = pin->GetOrAddReal("problem", "s_init", 0.);
-  //mean and std of the initial gaussian profile
-
-  const Real invbetaCR = pin->GetOrAddReal("problem","invbetaCR",0.0);
-  const Real crpres = pres*invbetaCR;
-<<<<<<< HEAD
-=======
-
-  // const Real nH_c = pin->GetOrAddReal("problem","nH_c", nH);
-  // const Real pres_c = pin->GetOrAddReal("problem","pres_c", pres);
-  // const Real b0_c = pin->GetOrAddReal("problem","b0_c",b0);
-  // const Real crpres_c = pin->GetOrAddReal("problem","crpres_c",crpres);
-  // const Real rad_c = pin->GetOrAddReal("problem","rad_c",0.0);
-  // const Real wid_c = pin->GetOrAddReal("problem","wid_c",0.0001);
->>>>>>> 4f4ed474
-
-  for (int k=ks; k<=ke; ++k) {
-    for (int j=js; j<=je; ++j) {
-      for (int i=is; i<=ie; ++i) {
-        //density
-        Real x1 = pcoord->x1v(i);
-        Real x2 = pcoord->x2v(j);
-        Real x3 = pcoord->x3v(k);
-        //Real cloud = 0.5*(1-tanh( (sqrt(SQR(x1) + SQR(x2) + SQR(x3)) - rad_c)/wid_c ));
-        phydro->u(IDN, k, j, i) = nH;//*(1.0 + cloud * (nH_c/nH - 1));
-        //velocity, x, y, z direction
-        phydro->u(IM1, k, j, i) = nH*vx;//*(1.0 + cloud * (nH_c/nH - 1));
-        phydro->u(IM2, k, j, i) = 0.0;
-        phydro->u(IM3, k, j, i) = 0.0;
-        //energy
-        if (NON_BAROTROPIC_EOS) {
-          //phydro->u(IEN, k, j, i) = pres*(1.0 + cloud * (pres_c/pres-1))/gm1 + 0.5*nH*(1.0 + cloud * (nH_c/nH - 1))*SQR(vx);
-          phydro->u(IEN, k, j, i) = pres/gm1 + 0.5*nH*SQR(vx);
-        }
-        if (MAGNETIC_FIELDS_ENABLED) {
-          //phydro->u(IEN,k,j,i)+=0.5*SQR(b0*(1.0 + cloud * (b0_c/b0_c-1)));
-          phydro->u(IEN,k,j,i)+=0.5*SQR(b0);
-        }
-        if(CR_ENABLED){
-          pcr->u_cr(CRE,k,j,i) = 3.0*crpres;//*(1.0 + cloud * (crpres_c/crpres-1));
-          pcr->u_cr(CRF1,k,j,i) = 0.0;
-          pcr->u_cr(CRF2,k,j,i) = 0.0;
-          pcr->u_cr(CRF3,k,j,i) = 0.0;
-        }
-      }
-    }
-  }
-
-  //intialize magnetic field field
-  if (MAGNETIC_FIELDS_ENABLED) {
-    if (COORDINATE_SYSTEM == "cartesian") {
-
-        for (int k=ks; k<=ke; k++) {
-        for (int j=js; j<=je; j++) {
-        for (int i=is; i<=ie+1; i++) {
-            Real x1 = pcoord->x1f(i);
-            Real x2 = pcoord->x2v(j);
-            Real x3 = pcoord->x3v(k);
-            pfield->b.x1f(k,j,i) = b0*std::cos(angle);
-        }}}
-        for (int k=ks; k<=ke; k++) {
-        for (int j=js; j<=je+1; j++) {
-        for (int i=is; i<=ie; i++) {
-            Real x1 = pcoord->x1v(i);
-            Real x2 = pcoord->x2f(j);
-            Real x3 = pcoord->x3v(k);
-            //Real cloud = 0.5*(1-tanh( (sqrt(SQR(x1) + SQR(x2) + SQR(x3)) - rad_c)/wid_c ));
-            pfield->b.x2f(k,j,i) = b0* std::sin(angle);//*(1.0 + cloud * (b0_c/b0_c-1));
-        }}}
-        for (int k=ks; k<=ke+1; k++) {
-        for (int j=js; j<=je; j++) {
-        for (int i=is; i<=ie; i++) {
-            // Real x1 = pcoord->x1v(i);
-            // Real x2 = pcoord->x2v(j);
-            // Real x3 = pcoord->x3f(k);
-            //Real cloud = 0.5*(1-tanh( (sqrt(SQR(x1) + SQR(x2) + SQR(x3)) - rad_c)/wid_c ));
-            pfield->b.x3f(k,j,i) = 0.0;//*(1.0 + cloud * (b0_c/b0_c-1)) ;
-        }}}
-    }else{
-      std::stringstream msg;
-    msg << "### FATAL ERROR in ProblemGenerator::MultiPhase Module" << std::endl
-        << "Only support cartesian system!" << std::endl;
-    throw std::runtime_error(msg.str().c_str());
-    }
-  }
-  return;
-}
-
-//========================================================================================
-//! \fn void Mesh::UserWorkAfterLoop(ParameterInput *pin)
-//  \brief
-//========================================================================================
-
-void Mesh::UserWorkAfterLoop(ParameterInput *pin) {
-
-
-}
-//========================================================================================
-//! \fn void Mesh::UserWorkInLoop(ParameterInput *pin)
-//  \brief Time-Intregator for adaptive Solver Method Solver
-//========================================================================================
-void MeshBlock::UserWorkInLoop() {
-//   const Real kb  = 1.381e-16;
-//   const Real unit_length_in_cm_  = 3.086e+18;
-//   const Real unit_vel_in_cms_    = 1.0e5;
-//   const Real unit_density_in_nH_ = 1;
-//   const Real unit_E_in_cgs_ = 1.67e-24 * 1.4 * unit_density_in_nH_
-//                              * unit_vel_in_cms_ * unit_vel_in_cms_;
-//   const Real unit_time_in_s_ = unit_length_in_cm_/unit_vel_in_cms_;
-//   Real dt = pmy_mesh->dt*unit_time_in_s_;
-//   Real g = peos->GetGamma(); //Gamma
-//   Real nH,p,P_cgs,T,T_next,P_next;
-//   if (cooling_flag != 0) {
-//   for (int k=ks-NGHOST; k<=ke+NGHOST; ++k) {
-//     for (int j=js-NGHOST; j<=je+NGHOST; ++j) {
-// #pragma omp simd
-//       for (int i=is-NGHOST; i<=ie+NGHOST; ++i) {
-//         nH     = phydro->u(IDN,k,j,i)*unit_density_in_nH_;
-//         p      = phydro->w(IPR,k,j,i);
-//         P_cgs  = p * unit_E_in_cgs_ ;
-//         // T      = E_ergs / (1.5*kb); //Why forced to be gamma=5/3 with 1.5 = 1/(g-1)
-// 		    T      = P_cgs / (kb*nH);
-//         T      = (T > T_floor) ? T : T_floor;
-//         T_next = AdaptiveODESolver(T,nH,dt);
-//         //std::cout<<"T = "<<T<<"T_next = "<<T_next<<std::endl;
-//         if (T_next < T_floor) {
-//           P_next = T_floor*kb*nH/unit_E_in_cgs_;
-//         }else{
-//           P_next = T_next*kb*nH/unit_E_in_cgs_;
-//         }
-//         phydro->w(IPR,k,j,i) += (P_next-P);
-//         phydro->u(IEN,k,j,i) += (P_next-P)/(g-1); 
-//       }
-//     }
-//   }
-//   }
-  return;
-}
-
-Real Cooling(Real T, Real nH){
-  Real CoolingRate = 1e7*std::exp(-1.184e5/(T+1e3))+1.4e-2*std::sqrt(T)*std::exp(-92/T);
-  Real dEdt = (T>T_floor)? nH*HeatingRate*(1.0 - nH*CoolingRate) : nH*HeatingRate;
-  return dEdt;
-}
-
-Real dTdt(Real T, Real nH){
-  Real g = peos->GetGamma();
-  Real dEdt = Cooling(T, nH);
-  Real dTdt = dEdt/(kb)*(g-1);
-  return dTdt;
-}
-
-//========================================================================================
-//! \fn Real AdaptiveODESolver(Real T, Real nH, Real dt)
-//  \brief Applying the Adaptive sub-cycle method O(h^2) to solve the cooling function 
-//========================================================================================
-// Real AdaptiveODESolver(Real T, Real nH, Real dt) {
-//   const Real tol  = 1e-1;
-//   const Real tolmin = 1e-4;
-//   const Real minh = 1e-10;
-//   const int Maxiter = 100000;
-//   Real T0 = T;
-//   Real Tn,T_huan,err,t_reamin,s1,s2;
-//   Real  t = 0.0;
-//   Real  h = dt/2;
-//   int  iter = 0;
-//   while ( iter < Maxiter & t < dt){
-//     s1 = dTdt(T ,nH);
-//     Tn = T0 + h*s1;
-//     s2 = dTdt(Tn,nH);
-//     T_huan = T0 + h*(s1+s2)/2;
-//     err = std::abs(T_huan - Tn);
-//     if (err > tol ){
-//       // error is too large, recompute the cycle with smaller h
-//       h /= 2;
-//     }else if ( err < tolmin ){
-//       // take the result but increasing h by a factor of 2
-//       t += h;
-//       t_reamin = dt - t;
-//       T0 = T_huan;
-//       h  =  (t_reamin > 2*h )? 2*h : t_reamin;
-//     }else if ( tol > err > tolmin ){
-//       // take the result
-//       t += h;
-//       t_reamin = dt - t;
-//       T0 = T_huan;
-//       h  =  (t_reamin > h )? h : t_reamin;
-//     }else if (h<minh){
-//       std::stringstream msg;
-//       msg << "### FATAL ERROR in ProblemGenerator::AdaptiveODESolver" << std::endl
-//           << "h < minh, Solution is not convergence!" << std::endl
-//           << "T0 = "<< T <<", nH = "<<nH<<", dt ="<<dt << std::endl;
-//       throw std::runtime_error(msg.str().c_str());
-//     }
-//     iter+=1;
-//   }
-
-//   if (iter == Maxiter){
-//     std::stringstream msg;
-//     msg << "### FATAL ERROR in ProblemGenerator::AdaptiveODESolver" << std::endl
-//         << "iter = Maxiter, Solution is not convergence!" << std::endl
-//         << "T0 = "<< T <<"nH = "<<nH<<", dt ="<<dt << std::endl;
-//     throw std::runtime_error(msg.str().c_str());
-//   }
-
-//   return Tn;
-// }
-
-void mySource(MeshBlock *pmb, const Real time, const Real dt,
-               const AthenaArray<Real> &prim, const AthenaArray<Real> &bcc,
-               AthenaArray<Real> &cons){
-
-  for (int k=pmb->ks; k<=pmb->ke; ++k) {
-    for (int j=pmb->js; j<=pmb->je; ++j) {
-#pragma omp simd
-      for (int i=pmb->is; i<=pmb->ie; ++i) {
-        Real d = prim(IDN,k,j,i);
-        Real T = prim(IPR,k,j,i)/d;
-        Real Lamb = Lamb1*exp(-1*T1a/(T + T1b)) + Lamb2*exp(-1*T2/T);
-        Real dEdt = (T > T_floor) ? d*( d*Lamb - Heat ) : -1*d*Heat;
-        cons(IEN,k,j,i) -= dEdt*dt;
-      }
-    }
-  }
-  return;
-
-}
-
-
-Real CoolingTimeStep(MeshBlock *pmb){
-
-  Real min_dt=pmb->pcoord->dx1f(0)/pmb->pcr->vmax;
-  Real g = pmb->peos->GetGamma();
-  for (int k=pmb->ks; k<=pmb->ke; ++k) {
-    for (int j=pmb->js; j<=pmb->je; ++j) {
-      for (int i=pmb->is; i<=pmb->ie; ++i) {
-        Real d = pmb->phydro->w(IDN,k,j,i);
-        Real T = pmb->phydro->w(IPR,k,j,i)/d;
-        Real Lamb = Lamb1*exp(-1*T1a/(T + T1b)) + Lamb2*exp(-1*T2/T);
-        Real dEdt = (T > T_floor) ? d*( d*Lamb - Heat ) : -1*d*Heat;
-        Real cool_dt = ( pmb->phydro->w(IPR,k,j,i)/(g-1) )/ dEdt
-        if (min_dt > cool_dt){
-          min_dt   = cool_dt;
-        }
-      }
-    }
-  }
-
-  // const Real unit_length_in_cm_  = 3.086e+18;
-  // const Real unit_vel_in_cms_    = 1.0e5;
-  // const Real unit_density_in_nH_ = 1;
-  // const Real unit_E_in_cgs_ = 1.67e-24 * 1.4 * unit_density_in_nH_
-  //                            * unit_vel_in_cms_ * unit_vel_in_cms_;
-  // const Real unit_time_in_s_ = unit_length_in_cm_/unit_vel_in_cms_;
-  // Real g = peos->GetGamma();
-  // Real min_dt = 0.3*pmb->pcoord->dx1f(0)/std::abs(pmb->phydro->u(IVX,pmb->ke,pmb->je,pmb->ie));
-  // for (int k=pmb->ks; k<=pmb->ke; ++k) {
-  //   for (int j=pmb->js; j<=pmb->je; ++j) {
-  //     for (int i=pmb->is; i<=pmb->ie; ++i) {
-  //       Real   nH   = pmb->phydro->u(IDN,k,j,i)*unit_density_in_nH_;
-  //       Real   ED   = pmb->phydro->w(IPR,k,j,i)/(g-1.0);
-  //       Real E_ergs = ED * unit_E_in_cgs_ / nH;
-  //       Real     T  =  E_ergs / (1.5*1.381e-16);
-  //       Real Heating = 2e-26;
-  //       Real Cooling = 2e-26*nH*(1e7*exp(-1.184e5/(T+ 1e3)) + 1.4e-2*sqrt(T)*exp(-92/T));
-  //       Real dEdt    = Heating;
-  //       if (T > T_floor) {
-  //         dEdt = dEdt - Cooling;
-  //       }
-  //       Real cool_dt = std::abs(0.015*E_ergs/dEdt/unit_time_in_s_);
-  //       if (min_dt > cool_dt){
-  //         min_dt   = cool_dt;
-  //       }
-  //     }
-  //   }
-  // }
-  return min_dt;
-}
-
-
-void CRSource(MeshBlock *pmb, const Real time, const Real dt,
-  const AthenaArray<Real> &prim, const AthenaArray<Real> &bcc,
-  AthenaArray<Real> &u_cr)
-{ 
-  for (int k=pmb->ks; k<=pmb->ke; ++k) {
-    for (int j=pmb->js; j<=pmb->je; ++j) {
-  #pragma omp simd
-      for (int i=pmb->is; i<=pmb->ie; ++i) {
-        //CRLoss Term
-        u_cr(CRE,k,j,i) -= crLoss*dt*u_cr(CRE,k,j,i);
-      }
-    }
-  }
-  return;
-}
-
-//----------------------------------------------------------------------------------------
-void Diffusion(MeshBlock *pmb, AthenaArray<Real> &u_cr,
-        AthenaArray<Real> &prim, AthenaArray<Real> &bcc)
-{
-  // set the default opacity to be a large value in the default hydro case
-  CosmicRay *pcr=pmb->pcr;
-  int kl=pmb->ks, ku=pmb->ke;
-  int jl=pmb->js, ju=pmb->je;
-  int il=pmb->is-1, iu=pmb->ie+1;
-  if(pmb->block_size.nx2 > 1){
-    jl -= 1;
-    ju += 1;
-  }
-  if(pmb->block_size.nx3 > 1){
-    kl -= 1;
-    ku += 1;
-  }
-  Coordinates *pco = pmb->pcoord;
-  for(int k=kl; k<=ku; ++k){
-    for(int j=jl; j<=ju; ++j){
-#pragma omp simd
-      for(int i=il; i<=iu; ++i){
-
-        pcr->sigma_diff(0,k,j,i) = sigmaParl;
-        pcr->sigma_diff(1,k,j,i) = sigmaPerp;
-        pcr->sigma_diff(2,k,j,i) = sigmaPerp;
-
-      }
-    }
-  }
-
-  Real invlim=1.0/pcr->vmax;
-
-  // The information stored in the array
-  // b_angle is
-  // b_angle[0]=sin_theta_b
-  // b_angle[1]=cos_theta_b
-  // b_angle[2]=sin_phi_b
-  // b_angle[3]=cos_phi_b
-
-
-
-
-  if(MAGNETIC_FIELDS_ENABLED){
-    //First, calculate B_dot_grad_Pc
-    for(int k=kl; k<=ku; ++k){
-      for(int j=jl; j<=ju; ++j){
-    // x component
-        pmb->pcoord->CenterWidth1(k,j,il-1,iu+1,pcr->cwidth);
-        for(int i=il; i<=iu; ++i){
-          Real distance = 0.5*(pcr->cwidth(i-1) + pcr->cwidth(i+1))
-                         + pcr->cwidth(i);
-          Real dprdx=(u_cr(CRE,k,j,i+1) - u_cr(CRE,k,j,i-1))/3.0;
-          dprdx /= distance;
-          pcr->b_grad_pc(k,j,i) = bcc(IB1,k,j,i) * dprdx;
-        }
-    //y component
-        pmb->pcoord->CenterWidth2(k,j-1,il,iu,pcr->cwidth1);
-        pmb->pcoord->CenterWidth2(k,j,il,iu,pcr->cwidth);
-        pmb->pcoord->CenterWidth2(k,j+1,il,iu,pcr->cwidth2);
-
-        for(int i=il; i<=iu; ++i){
-          Real distance = 0.5*(pcr->cwidth1(i) + pcr->cwidth2(i))
-                         + pcr->cwidth(i);
-          Real dprdy=(u_cr(CRE,k,j+1,i) - u_cr(CRE,k,j-1,i))/3.0;
-          dprdy /= distance;
-          pcr->b_grad_pc(k,j,i) += bcc(IB2,k,j,i) * dprdy;
-
-        }
-    // z component
-        pmb->pcoord->CenterWidth3(k-1,j,il,iu,pcr->cwidth1);
-        pmb->pcoord->CenterWidth3(k,j,il,iu,pcr->cwidth);
-        pmb->pcoord->CenterWidth3(k+1,j,il,iu,pcr->cwidth2);
-
-        for(int i=il; i<=iu; ++i){
-          Real distance = 0.5*(pcr->cwidth1(i) + pcr->cwidth2(i))
-                          + pcr->cwidth(i);
-          Real dprdz=(u_cr(CRE,k+1,j,i) - u_cr(CRE,k-1,j,i))/3.0;
-          dprdz /= distance;
-          pcr->b_grad_pc(k,j,i) += bcc(IB3,k,j,i) * dprdz;
-
-          // now only get the sign
-//          if(pcr->b_grad_pc(k,j,i) > TINY_NUMBER) pcr->b_grad_pc(k,j,i) = 1.0;
-//          else if(-pcr->b_grad_pc(k,j,i) > TINY_NUMBER) pcr->b_grad_pc(k,j,i)
-//            = -1.0;
-//          else pcr->b_grad_pc(k,j,i) = 0.0;
-        }
-
-
-      // now calculate the streaming velocity
-      // streaming velocity is calculated with respect to the current coordinate
-      //  system
-      // diffusion coefficient is calculated with respect to B direction
-        for(int i=il; i<=iu; ++i){
-          Real pb= bcc(IB1,k,j,i)*bcc(IB1,k,j,i)
-                  +bcc(IB2,k,j,i)*bcc(IB2,k,j,i)
-                  +bcc(IB3,k,j,i)*bcc(IB3,k,j,i);
-          Real inv_sqrt_rho = 1.0/sqrt(prim(IDN,k,j,i));
-          Real va1 = bcc(IB1,k,j,i)*inv_sqrt_rho;
-          Real va2 = bcc(IB2,k,j,i)*inv_sqrt_rho;
-          Real va3 = bcc(IB3,k,j,i)*inv_sqrt_rho;
-
-          Real va = sqrt(pb/prim(IDN,k,j,i));
-
-          Real dpc_sign = 0.0;
-          if(pcr->b_grad_pc(k,j,i) > TINY_NUMBER) dpc_sign = 1.0;
-          else if(-pcr->b_grad_pc(k,j,i) > TINY_NUMBER) dpc_sign = -1.0;
-
-          pcr->v_adv(0,k,j,i) = -va1 * dpc_sign;
-          pcr->v_adv(1,k,j,i) = -va2 * dpc_sign;
-          pcr->v_adv(2,k,j,i) = -va3 * dpc_sign;
-
-          // now the diffusion coefficient
-
-          if(va < TINY_NUMBER){
-            pcr->sigma_adv(0,k,j,i) = pcr->max_opacity;
-          }else{
-            pcr->sigma_adv(0,k,j,i) = fabs(pcr->b_grad_pc(k,j,i))
-                          /(sqrt(pb)* va * (1.0 + 1.0/3.0)
-                                    * invlim * u_cr(CRE,k,j,i));
-          }
-
-          pcr->sigma_adv(1,k,j,i) = pcr->max_opacity;
-          pcr->sigma_adv(2,k,j,i) = pcr->max_opacity;
-
-          // Now calculate the angles of B
-          Real bxby = sqrt(bcc(IB1,k,j,i)*bcc(IB1,k,j,i) +
-                           bcc(IB2,k,j,i)*bcc(IB2,k,j,i));
-          Real btot = sqrt(pb);
-          if(btot > TINY_NUMBER){
-            pcr->b_angle(0,k,j,i) = bxby/btot;
-            pcr->b_angle(1,k,j,i) = bcc(IB3,k,j,i)/btot;
-          }else{
-            pcr->b_angle(0,k,j,i) = 1.0;
-            pcr->b_angle(1,k,j,i) = 0.0;
-          }
-          if(bxby > TINY_NUMBER){
-            pcr->b_angle(2,k,j,i) = bcc(IB2,k,j,i)/bxby;
-            pcr->b_angle(3,k,j,i) = bcc(IB1,k,j,i)/bxby;
-          }else{
-            pcr->b_angle(2,k,j,i) = 0.0;
-            pcr->b_angle(3,k,j,i) = 1.0;
-          }
-
-        }//
-
-      }// end j
-    }// end k
-
-  }// End MHD
-  else{
-  for(int k=kl; k<=ku; ++k){
-    for(int j=jl; j<=ju; ++j){
-  // x component
-      pmb->pcoord->CenterWidth1(k,j,il-1,iu+1,pcr->cwidth);
-      for(int i=il; i<=iu; ++i){
-         Real distance = 0.5*(pcr->cwidth(i-1) + pcr->cwidth(i+1))
-                        + pcr->cwidth(i);
-         Real grad_pr=(u_cr(CRE,k,j,i+1) - u_cr(CRE,k,j,i-1))/3.0;
-         grad_pr /= distance;
-
-         Real va = 0.0;
-
-         if(va < TINY_NUMBER){
-           pcr->sigma_adv(0,k,j,i) = pcr->max_opacity;
-           pcr->v_adv(0,k,j,i) = 0.0;
-         }else{
-           Real sigma2 = fabs(grad_pr)/(va * (1.0 + 1.0/3.0)
-                             * invlim * u_cr(CRE,k,j,i));
-           if(fabs(grad_pr) < TINY_NUMBER){
-             pcr->sigma_adv(0,k,j,i) = 0.0;
-             pcr->v_adv(0,k,j,i) = 0.0;
-           }else{
-             pcr->sigma_adv(0,k,j,i) = sigma2;
-             pcr->v_adv(0,k,j,i) = -va * grad_pr/fabs(grad_pr);
-           }
-        }
-
-        pcr->sigma_adv(1,k,j,i) = pcr->max_opacity;
-        pcr->sigma_adv(2,k,j,i) = pcr->max_opacity;
-
-        pcr->v_adv(1,k,j,i) = 0.0;
-        pcr->v_adv(2,k,j,i) = 0.0;
-
-
-
-
-      }
-
-    }
-  }
-
-  }
-}
+//========================================================================================
+// Athena++ astrophysical MHD code
+// Copyright(C) 2014 James M. Stone <jmstone@princeton.edu> and other code contributors
+// Licensed under the 3-clause BSD License, see LICENSE file for details
+//========================================================================================
+//! \file turb.cpp
+//  \brief Problem generator for turbulence generator
+//
+
+// C++ headers
+#include <sstream>    // stringstream
+#include <cmath>      // abs(), cos(), exp(), log(), NAN, pow(), sin(), sqrt()
+#include <stdexcept>  // runtime_error
+#include <ctime>
+//#include <chrono>
+#include <random>
+
+// Athena++ headers
+#include "../athena.hpp"
+#include "../globals.hpp"
+#include "../athena_arrays.hpp"
+#include "../parameter_input.hpp"
+#include "../coordinates/coordinates.hpp"
+#include "../eos/eos.hpp"
+#include "../field/field.hpp"
+#include "../hydro/hydro.hpp"
+#include "../fft/athena_fft.hpp"
+#include "../mesh/mesh.hpp"
+#include "../utils/utils.hpp"
+#include "../cr/cr.hpp"
+#include "../cr/integrators/cr_integrators.hpp"
+#include "../bvals/bvals.hpp"
+#include "../hydro/srcterms/hydro_srcterms.hpp"
+
+#ifdef OPENMP_PARALLEL
+#include <omp.h>
+#endif
+
+// Define the function for Multi-Phase ODE Solver
+Real Cooling(Real T, Real nH);
+Real dTdt(Real T, Real nH);
+Real AdaptiveODESolver(Real T, Real nH, Real dt);
+Real CoolingTimeStep(MeshBlock *pmb);
+int cooling_flag;
+const Real Heat = ;
+const Real Lamb1 = ;
+const Real Lamb2 = 
+const Real T1a = ;
+const Real T1b = ;
+const Real T2 = ; 
+const Real T_floor = ;
+
+
+
+Real sigmaParl, sigmaPerp; //CR diffusion 
+                           //decouple parallel and perpendicular to the local magnetic field
+Real crLoss;
+void Diffusion(MeshBlock *pmb, AthenaArray<Real> &u_cr,
+        AthenaArray<Real> &prim, AthenaArray<Real> &bcc);
+void CRSource(MeshBlock *pmb, const Real time, const Real dt,
+               const AthenaArray<Real> &prim, const AthenaArray<Real> &bcc,
+               AthenaArray<Real> &u_cr);
+void mySource(MeshBlock *pmb, const Real time, const Real dt,
+               const AthenaArray<Real> &prim, const AthenaArray<Real> &bcc,
+               AthenaArray<Real> &cons);
+
+
+//========================================================================================
+//! \fn void Mesh::InitUserMeshBlockData(ParameterInput *pin)
+//  \brief
+//========================================================================================
+void MeshBlock::InitUserMeshBlockData(ParameterInput *pin)
+{
+  if(CR_ENABLED){
+   pcr->EnrollOpacityFunction(Diffusion);
+   pcr->EnrollUserCRSource(CRSource);
+  }
+}
+//========================================================================================
+//! \fn void Mesh::InitUserMeshData(ParameterInput *pin)
+//  \brief
+//========================================================================================
+void Mesh::InitUserMeshData(ParameterInput *pin) {
+
+  if(CR_ENABLED){
+    //Load CR Variables
+    sigmaPerp = pin->GetReal("cr","sigmaPerp");
+    sigmaParl = pin->GetReal("cr","sigmaParl");
+    crLoss = pin->GetOrAddReal("problem","crLoss",0.0);
+  }
+  cooling_flag = pin->GetInteger("problem","cooling");
+  if (cooling_flag != 0) {
+	  EnrollUserTimeStepFunction(CoolingTimeStep);
+    EnrollUserExplicitSourceFunction(mySource);
+  }
+  // turb_flag is initialzed in the Mesh constructor to 0 by default;
+  // turb_flag = 1 for decaying turbulence
+  // turb_flag = 2 for driven turbulence
+  turb_flag = pin->GetInteger("problem","turb_flag");
+  if (turb_flag != 0) {
+#ifndef FFT
+    std::stringstream msg;
+    msg << "### FATAL ERROR in TurbulenceDriver::TurbulenceDriver" << std::endl
+        << "non zero Turbulence flag is set without FFT!" << std::endl;
+    throw std::runtime_error(msg.str().c_str());
+    return;
+#endif
+  }
+  return;
+}
+
+//========================================================================================
+//! \fn void MeshBlock::ProblemGenerator(ParameterInput *pin)
+//  \brief
+//========================================================================================
+
+void MeshBlock::ProblemGenerator(ParameterInput *pin) {
+  //dimensions of meshblock
+  const int Nx = ie - is + 1;
+  const int Ny = je - js + 1;
+  const int Nz = ke - ks + 1;
+  //read input parameters
+  const Real nH = pin->GetReal("problem", "nH"); //density
+  const Real iso_cs = pin->GetReal("hydro", "iso_sound_speed");
+  const Real pres = nH*SQR(iso_cs);
+  const Real gm1  = peos->GetGamma() - 1.0;
+  
+  const Real vx = pin->GetOrAddReal("problem", "vx", 0); //velocity x
+  
+  const Real invbeta = pin->GetOrAddReal("problem","invbeta",0.0);
+  const Real b0 = sqrt(2*invbeta*pres); //mean field strength
+  const Real angle = (PI/180.0)*pin->GetOrAddReal("problem","angle",0.0);
+  const Real G0 = pin->GetOrAddReal("problem", "G0", 0.);
+
+  const Real s_init = pin->GetOrAddReal("problem", "s_init", 0.);
+  //mean and std of the initial gaussian profile
+
+  const Real invbetaCR = pin->GetOrAddReal("problem","invbetaCR",0.0);
+  const Real crpres = pres*invbetaCR;
+
+
+  for (int k=ks; k<=ke; ++k) {
+    for (int j=js; j<=je; ++j) {
+      for (int i=is; i<=ie; ++i) {
+        //density
+        Real x1 = pcoord->x1v(i);
+        Real x2 = pcoord->x2v(j);
+        Real x3 = pcoord->x3v(k);
+        //Real cloud = 0.5*(1-tanh( (sqrt(SQR(x1) + SQR(x2) + SQR(x3)) - rad_c)/wid_c ));
+        phydro->u(IDN, k, j, i) = nH;//*(1.0 + cloud * (nH_c/nH - 1));
+        //velocity, x, y, z direction
+        phydro->u(IM1, k, j, i) = nH*vx;//*(1.0 + cloud * (nH_c/nH - 1));
+        phydro->u(IM2, k, j, i) = 0.0;
+        phydro->u(IM3, k, j, i) = 0.0;
+        //energy
+        if (NON_BAROTROPIC_EOS) {
+          //phydro->u(IEN, k, j, i) = pres*(1.0 + cloud * (pres_c/pres-1))/gm1 + 0.5*nH*(1.0 + cloud * (nH_c/nH - 1))*SQR(vx);
+          phydro->u(IEN, k, j, i) = pres/gm1 + 0.5*nH*SQR(vx);
+        }
+        if (MAGNETIC_FIELDS_ENABLED) {
+          //phydro->u(IEN,k,j,i)+=0.5*SQR(b0*(1.0 + cloud * (b0_c/b0_c-1)));
+          phydro->u(IEN,k,j,i)+=0.5*SQR(b0);
+        }
+        if(CR_ENABLED){
+          pcr->u_cr(CRE,k,j,i) = 3.0*crpres;//*(1.0 + cloud * (crpres_c/crpres-1));
+          pcr->u_cr(CRF1,k,j,i) = 0.0;
+          pcr->u_cr(CRF2,k,j,i) = 0.0;
+          pcr->u_cr(CRF3,k,j,i) = 0.0;
+        }
+      }
+    }
+  }
+
+  //intialize magnetic field field
+  if (MAGNETIC_FIELDS_ENABLED) {
+    if (COORDINATE_SYSTEM == "cartesian") {
+
+        for (int k=ks; k<=ke; k++) {
+        for (int j=js; j<=je; j++) {
+        for (int i=is; i<=ie+1; i++) {
+            Real x1 = pcoord->x1f(i);
+            Real x2 = pcoord->x2v(j);
+            Real x3 = pcoord->x3v(k);
+            pfield->b.x1f(k,j,i) = b0*std::cos(angle);
+        }}}
+        for (int k=ks; k<=ke; k++) {
+        for (int j=js; j<=je+1; j++) {
+        for (int i=is; i<=ie; i++) {
+            Real x1 = pcoord->x1v(i);
+            Real x2 = pcoord->x2f(j);
+            Real x3 = pcoord->x3v(k);
+            //Real cloud = 0.5*(1-tanh( (sqrt(SQR(x1) + SQR(x2) + SQR(x3)) - rad_c)/wid_c ));
+            pfield->b.x2f(k,j,i) = b0* std::sin(angle);//*(1.0 + cloud * (b0_c/b0_c-1));
+        }}}
+        for (int k=ks; k<=ke+1; k++) {
+        for (int j=js; j<=je; j++) {
+        for (int i=is; i<=ie; i++) {
+            // Real x1 = pcoord->x1v(i);
+            // Real x2 = pcoord->x2v(j);
+            // Real x3 = pcoord->x3f(k);
+            //Real cloud = 0.5*(1-tanh( (sqrt(SQR(x1) + SQR(x2) + SQR(x3)) - rad_c)/wid_c ));
+            pfield->b.x3f(k,j,i) = 0.0;//*(1.0 + cloud * (b0_c/b0_c-1)) ;
+        }}}
+    }else{
+      std::stringstream msg;
+    msg << "### FATAL ERROR in ProblemGenerator::MultiPhase Module" << std::endl
+        << "Only support cartesian system!" << std::endl;
+    throw std::runtime_error(msg.str().c_str());
+    }
+  }
+  return;
+}
+
+//========================================================================================
+//! \fn void Mesh::UserWorkAfterLoop(ParameterInput *pin)
+//  \brief
+//========================================================================================
+
+void Mesh::UserWorkAfterLoop(ParameterInput *pin) {
+
+
+}
+//========================================================================================
+//! \fn void Mesh::UserWorkInLoop(ParameterInput *pin)
+//  \brief Time-Intregator for adaptive Solver Method Solver
+//========================================================================================
+void MeshBlock::UserWorkInLoop() {
+//   const Real kb  = 1.381e-16;
+//   const Real unit_length_in_cm_  = 3.086e+18;
+//   const Real unit_vel_in_cms_    = 1.0e5;
+//   const Real unit_density_in_nH_ = 1;
+//   const Real unit_E_in_cgs_ = 1.67e-24 * 1.4 * unit_density_in_nH_
+//                              * unit_vel_in_cms_ * unit_vel_in_cms_;
+//   const Real unit_time_in_s_ = unit_length_in_cm_/unit_vel_in_cms_;
+//   Real dt = pmy_mesh->dt*unit_time_in_s_;
+//   Real g = peos->GetGamma(); //Gamma
+//   Real nH,p,P_cgs,T,T_next,P_next;
+//   if (cooling_flag != 0) {
+//   for (int k=ks-NGHOST; k<=ke+NGHOST; ++k) {
+//     for (int j=js-NGHOST; j<=je+NGHOST; ++j) {
+// #pragma omp simd
+//       for (int i=is-NGHOST; i<=ie+NGHOST; ++i) {
+//         nH     = phydro->u(IDN,k,j,i)*unit_density_in_nH_;
+//         p      = phydro->w(IPR,k,j,i);
+//         P_cgs  = p * unit_E_in_cgs_ ;
+//         // T      = E_ergs / (1.5*kb); //Why forced to be gamma=5/3 with 1.5 = 1/(g-1)
+// 		    T      = P_cgs / (kb*nH);
+//         T      = (T > T_floor) ? T : T_floor;
+//         T_next = AdaptiveODESolver(T,nH,dt);
+//         //std::cout<<"T = "<<T<<"T_next = "<<T_next<<std::endl;
+//         if (T_next < T_floor) {
+//           P_next = T_floor*kb*nH/unit_E_in_cgs_;
+//         }else{
+//           P_next = T_next*kb*nH/unit_E_in_cgs_;
+//         }
+//         phydro->w(IPR,k,j,i) += (P_next-P);
+//         phydro->u(IEN,k,j,i) += (P_next-P)/(g-1); 
+//       }
+//     }
+//   }
+//   }
+  return;
+}
+
+Real Cooling(Real T, Real nH){
+  Real CoolingRate = 1e7*std::exp(-1.184e5/(T+1e3))+1.4e-2*std::sqrt(T)*std::exp(-92/T);
+  Real dEdt = (T>T_floor)? nH*HeatingRate*(1.0 - nH*CoolingRate) : nH*HeatingRate;
+  return dEdt;
+}
+
+Real dTdt(Real T, Real nH){
+  Real g = peos->GetGamma();
+  Real dEdt = Cooling(T, nH);
+  Real dTdt = dEdt/(kb)*(g-1);
+  return dTdt;
+}
+
+//========================================================================================
+//! \fn Real AdaptiveODESolver(Real T, Real nH, Real dt)
+//  \brief Applying the Adaptive sub-cycle method O(h^2) to solve the cooling function 
+//========================================================================================
+// Real AdaptiveODESolver(Real T, Real nH, Real dt) {
+//   const Real tol  = 1e-1;
+//   const Real tolmin = 1e-4;
+//   const Real minh = 1e-10;
+//   const int Maxiter = 100000;
+//   Real T0 = T;
+//   Real Tn,T_huan,err,t_reamin,s1,s2;
+//   Real  t = 0.0;
+//   Real  h = dt/2;
+//   int  iter = 0;
+//   while ( iter < Maxiter & t < dt){
+//     s1 = dTdt(T ,nH);
+//     Tn = T0 + h*s1;
+//     s2 = dTdt(Tn,nH);
+//     T_huan = T0 + h*(s1+s2)/2;
+//     err = std::abs(T_huan - Tn);
+//     if (err > tol ){
+//       // error is too large, recompute the cycle with smaller h
+//       h /= 2;
+//     }else if ( err < tolmin ){
+//       // take the result but increasing h by a factor of 2
+//       t += h;
+//       t_reamin = dt - t;
+//       T0 = T_huan;
+//       h  =  (t_reamin > 2*h )? 2*h : t_reamin;
+//     }else if ( tol > err > tolmin ){
+//       // take the result
+//       t += h;
+//       t_reamin = dt - t;
+//       T0 = T_huan;
+//       h  =  (t_reamin > h )? h : t_reamin;
+//     }else if (h<minh){
+//       std::stringstream msg;
+//       msg << "### FATAL ERROR in ProblemGenerator::AdaptiveODESolver" << std::endl
+//           << "h < minh, Solution is not convergence!" << std::endl
+//           << "T0 = "<< T <<", nH = "<<nH<<", dt ="<<dt << std::endl;
+//       throw std::runtime_error(msg.str().c_str());
+//     }
+//     iter+=1;
+//   }
+
+//   if (iter == Maxiter){
+//     std::stringstream msg;
+//     msg << "### FATAL ERROR in ProblemGenerator::AdaptiveODESolver" << std::endl
+//         << "iter = Maxiter, Solution is not convergence!" << std::endl
+//         << "T0 = "<< T <<"nH = "<<nH<<", dt ="<<dt << std::endl;
+//     throw std::runtime_error(msg.str().c_str());
+//   }
+
+//   return Tn;
+// }
+
+void mySource(MeshBlock *pmb, const Real time, const Real dt,
+               const AthenaArray<Real> &prim, const AthenaArray<Real> &bcc,
+               AthenaArray<Real> &cons){
+
+  for (int k=pmb->ks; k<=pmb->ke; ++k) {
+    for (int j=pmb->js; j<=pmb->je; ++j) {
+#pragma omp simd
+      for (int i=pmb->is; i<=pmb->ie; ++i) {
+        Real d = prim(IDN,k,j,i);
+        Real T = prim(IPR,k,j,i)/d;
+        Real Lamb = Lamb1*exp(-1*T1a/(T + T1b)) + Lamb2*exp(-1*T2/T);
+        Real dEdt = (T > T_floor) ? d*( d*Lamb - Heat ) : -1*d*Heat;
+        cons(IEN,k,j,i) -= dEdt*dt;
+      }
+    }
+  }
+  return;
+
+}
+
+
+Real CoolingTimeStep(MeshBlock *pmb){
+
+  Real min_dt=pmb->pcoord->dx1f(0)/pmb->pcr->vmax;
+  Real g = pmb->peos->GetGamma();
+  for (int k=pmb->ks; k<=pmb->ke; ++k) {
+    for (int j=pmb->js; j<=pmb->je; ++j) {
+      for (int i=pmb->is; i<=pmb->ie; ++i) {
+        Real d = pmb->phydro->w(IDN,k,j,i);
+        Real T = pmb->phydro->w(IPR,k,j,i)/d;
+        Real Lamb = Lamb1*exp(-1*T1a/(T + T1b)) + Lamb2*exp(-1*T2/T);
+        Real dEdt = (T > T_floor) ? d*( d*Lamb - Heat ) : -1*d*Heat;
+        Real cool_dt = ( pmb->phydro->w(IPR,k,j,i)/(g-1) )/ dEdt
+        if (min_dt > cool_dt){
+          min_dt   = cool_dt;
+        }
+      }
+    }
+  }
+
+  // const Real unit_length_in_cm_  = 3.086e+18;
+  // const Real unit_vel_in_cms_    = 1.0e5;
+  // const Real unit_density_in_nH_ = 1;
+  // const Real unit_E_in_cgs_ = 1.67e-24 * 1.4 * unit_density_in_nH_
+  //                            * unit_vel_in_cms_ * unit_vel_in_cms_;
+  // const Real unit_time_in_s_ = unit_length_in_cm_/unit_vel_in_cms_;
+  // Real g = peos->GetGamma();
+  // Real min_dt = 0.3*pmb->pcoord->dx1f(0)/std::abs(pmb->phydro->u(IVX,pmb->ke,pmb->je,pmb->ie));
+  // for (int k=pmb->ks; k<=pmb->ke; ++k) {
+  //   for (int j=pmb->js; j<=pmb->je; ++j) {
+  //     for (int i=pmb->is; i<=pmb->ie; ++i) {
+  //       Real   nH   = pmb->phydro->u(IDN,k,j,i)*unit_density_in_nH_;
+  //       Real   ED   = pmb->phydro->w(IPR,k,j,i)/(g-1.0);
+  //       Real E_ergs = ED * unit_E_in_cgs_ / nH;
+  //       Real     T  =  E_ergs / (1.5*1.381e-16);
+  //       Real Heating = 2e-26;
+  //       Real Cooling = 2e-26*nH*(1e7*exp(-1.184e5/(T+ 1e3)) + 1.4e-2*sqrt(T)*exp(-92/T));
+  //       Real dEdt    = Heating;
+  //       if (T > T_floor) {
+  //         dEdt = dEdt - Cooling;
+  //       }
+  //       Real cool_dt = std::abs(0.015*E_ergs/dEdt/unit_time_in_s_);
+  //       if (min_dt > cool_dt){
+  //         min_dt   = cool_dt;
+  //       }
+  //     }
+  //   }
+  // }
+  return min_dt;
+}
+
+
+void CRSource(MeshBlock *pmb, const Real time, const Real dt,
+  const AthenaArray<Real> &prim, const AthenaArray<Real> &bcc,
+  AthenaArray<Real> &u_cr)
+{ 
+  for (int k=pmb->ks; k<=pmb->ke; ++k) {
+    for (int j=pmb->js; j<=pmb->je; ++j) {
+  #pragma omp simd
+      for (int i=pmb->is; i<=pmb->ie; ++i) {
+        //CRLoss Term
+        u_cr(CRE,k,j,i) -= crLoss*dt*u_cr(CRE,k,j,i);
+      }
+    }
+  }
+  return;
+}
+
+//----------------------------------------------------------------------------------------
+void Diffusion(MeshBlock *pmb, AthenaArray<Real> &u_cr,
+        AthenaArray<Real> &prim, AthenaArray<Real> &bcc)
+{
+  // set the default opacity to be a large value in the default hydro case
+  CosmicRay *pcr=pmb->pcr;
+  int kl=pmb->ks, ku=pmb->ke;
+  int jl=pmb->js, ju=pmb->je;
+  int il=pmb->is-1, iu=pmb->ie+1;
+  if(pmb->block_size.nx2 > 1){
+    jl -= 1;
+    ju += 1;
+  }
+  if(pmb->block_size.nx3 > 1){
+    kl -= 1;
+    ku += 1;
+  }
+  Coordinates *pco = pmb->pcoord;
+  for(int k=kl; k<=ku; ++k){
+    for(int j=jl; j<=ju; ++j){
+#pragma omp simd
+      for(int i=il; i<=iu; ++i){
+
+        pcr->sigma_diff(0,k,j,i) = sigmaParl;
+        pcr->sigma_diff(1,k,j,i) = sigmaPerp;
+        pcr->sigma_diff(2,k,j,i) = sigmaPerp;
+
+      }
+    }
+  }
+
+  Real invlim=1.0/pcr->vmax;
+
+  // The information stored in the array
+  // b_angle is
+  // b_angle[0]=sin_theta_b
+  // b_angle[1]=cos_theta_b
+  // b_angle[2]=sin_phi_b
+  // b_angle[3]=cos_phi_b
+
+
+
+
+  if(MAGNETIC_FIELDS_ENABLED){
+    //First, calculate B_dot_grad_Pc
+    for(int k=kl; k<=ku; ++k){
+      for(int j=jl; j<=ju; ++j){
+    // x component
+        pmb->pcoord->CenterWidth1(k,j,il-1,iu+1,pcr->cwidth);
+        for(int i=il; i<=iu; ++i){
+          Real distance = 0.5*(pcr->cwidth(i-1) + pcr->cwidth(i+1))
+                         + pcr->cwidth(i);
+          Real dprdx=(u_cr(CRE,k,j,i+1) - u_cr(CRE,k,j,i-1))/3.0;
+          dprdx /= distance;
+          pcr->b_grad_pc(k,j,i) = bcc(IB1,k,j,i) * dprdx;
+        }
+    //y component
+        pmb->pcoord->CenterWidth2(k,j-1,il,iu,pcr->cwidth1);
+        pmb->pcoord->CenterWidth2(k,j,il,iu,pcr->cwidth);
+        pmb->pcoord->CenterWidth2(k,j+1,il,iu,pcr->cwidth2);
+
+        for(int i=il; i<=iu; ++i){
+          Real distance = 0.5*(pcr->cwidth1(i) + pcr->cwidth2(i))
+                         + pcr->cwidth(i);
+          Real dprdy=(u_cr(CRE,k,j+1,i) - u_cr(CRE,k,j-1,i))/3.0;
+          dprdy /= distance;
+          pcr->b_grad_pc(k,j,i) += bcc(IB2,k,j,i) * dprdy;
+
+        }
+    // z component
+        pmb->pcoord->CenterWidth3(k-1,j,il,iu,pcr->cwidth1);
+        pmb->pcoord->CenterWidth3(k,j,il,iu,pcr->cwidth);
+        pmb->pcoord->CenterWidth3(k+1,j,il,iu,pcr->cwidth2);
+
+        for(int i=il; i<=iu; ++i){
+          Real distance = 0.5*(pcr->cwidth1(i) + pcr->cwidth2(i))
+                          + pcr->cwidth(i);
+          Real dprdz=(u_cr(CRE,k+1,j,i) - u_cr(CRE,k-1,j,i))/3.0;
+          dprdz /= distance;
+          pcr->b_grad_pc(k,j,i) += bcc(IB3,k,j,i) * dprdz;
+
+          // now only get the sign
+//          if(pcr->b_grad_pc(k,j,i) > TINY_NUMBER) pcr->b_grad_pc(k,j,i) = 1.0;
+//          else if(-pcr->b_grad_pc(k,j,i) > TINY_NUMBER) pcr->b_grad_pc(k,j,i)
+//            = -1.0;
+//          else pcr->b_grad_pc(k,j,i) = 0.0;
+        }
+
+
+      // now calculate the streaming velocity
+      // streaming velocity is calculated with respect to the current coordinate
+      //  system
+      // diffusion coefficient is calculated with respect to B direction
+        for(int i=il; i<=iu; ++i){
+          Real pb= bcc(IB1,k,j,i)*bcc(IB1,k,j,i)
+                  +bcc(IB2,k,j,i)*bcc(IB2,k,j,i)
+                  +bcc(IB3,k,j,i)*bcc(IB3,k,j,i);
+          Real inv_sqrt_rho = 1.0/sqrt(prim(IDN,k,j,i));
+          Real va1 = bcc(IB1,k,j,i)*inv_sqrt_rho;
+          Real va2 = bcc(IB2,k,j,i)*inv_sqrt_rho;
+          Real va3 = bcc(IB3,k,j,i)*inv_sqrt_rho;
+
+          Real va = sqrt(pb/prim(IDN,k,j,i));
+
+          Real dpc_sign = 0.0;
+          if(pcr->b_grad_pc(k,j,i) > TINY_NUMBER) dpc_sign = 1.0;
+          else if(-pcr->b_grad_pc(k,j,i) > TINY_NUMBER) dpc_sign = -1.0;
+
+          pcr->v_adv(0,k,j,i) = -va1 * dpc_sign;
+          pcr->v_adv(1,k,j,i) = -va2 * dpc_sign;
+          pcr->v_adv(2,k,j,i) = -va3 * dpc_sign;
+
+          // now the diffusion coefficient
+
+          if(va < TINY_NUMBER){
+            pcr->sigma_adv(0,k,j,i) = pcr->max_opacity;
+          }else{
+            pcr->sigma_adv(0,k,j,i) = fabs(pcr->b_grad_pc(k,j,i))
+                          /(sqrt(pb)* va * (1.0 + 1.0/3.0)
+                                    * invlim * u_cr(CRE,k,j,i));
+          }
+
+          pcr->sigma_adv(1,k,j,i) = pcr->max_opacity;
+          pcr->sigma_adv(2,k,j,i) = pcr->max_opacity;
+
+          // Now calculate the angles of B
+          Real bxby = sqrt(bcc(IB1,k,j,i)*bcc(IB1,k,j,i) +
+                           bcc(IB2,k,j,i)*bcc(IB2,k,j,i));
+          Real btot = sqrt(pb);
+          if(btot > TINY_NUMBER){
+            pcr->b_angle(0,k,j,i) = bxby/btot;
+            pcr->b_angle(1,k,j,i) = bcc(IB3,k,j,i)/btot;
+          }else{
+            pcr->b_angle(0,k,j,i) = 1.0;
+            pcr->b_angle(1,k,j,i) = 0.0;
+          }
+          if(bxby > TINY_NUMBER){
+            pcr->b_angle(2,k,j,i) = bcc(IB2,k,j,i)/bxby;
+            pcr->b_angle(3,k,j,i) = bcc(IB1,k,j,i)/bxby;
+          }else{
+            pcr->b_angle(2,k,j,i) = 0.0;
+            pcr->b_angle(3,k,j,i) = 1.0;
+          }
+
+        }//
+
+      }// end j
+    }// end k
+
+  }// End MHD
+  else{
+  for(int k=kl; k<=ku; ++k){
+    for(int j=jl; j<=ju; ++j){
+  // x component
+      pmb->pcoord->CenterWidth1(k,j,il-1,iu+1,pcr->cwidth);
+      for(int i=il; i<=iu; ++i){
+         Real distance = 0.5*(pcr->cwidth(i-1) + pcr->cwidth(i+1))
+                        + pcr->cwidth(i);
+         Real grad_pr=(u_cr(CRE,k,j,i+1) - u_cr(CRE,k,j,i-1))/3.0;
+         grad_pr /= distance;
+
+         Real va = 0.0;
+
+         if(va < TINY_NUMBER){
+           pcr->sigma_adv(0,k,j,i) = pcr->max_opacity;
+           pcr->v_adv(0,k,j,i) = 0.0;
+         }else{
+           Real sigma2 = fabs(grad_pr)/(va * (1.0 + 1.0/3.0)
+                             * invlim * u_cr(CRE,k,j,i));
+           if(fabs(grad_pr) < TINY_NUMBER){
+             pcr->sigma_adv(0,k,j,i) = 0.0;
+             pcr->v_adv(0,k,j,i) = 0.0;
+           }else{
+             pcr->sigma_adv(0,k,j,i) = sigma2;
+             pcr->v_adv(0,k,j,i) = -va * grad_pr/fabs(grad_pr);
+           }
+        }
+
+        pcr->sigma_adv(1,k,j,i) = pcr->max_opacity;
+        pcr->sigma_adv(2,k,j,i) = pcr->max_opacity;
+
+        pcr->v_adv(1,k,j,i) = 0.0;
+        pcr->v_adv(2,k,j,i) = 0.0;
+
+
+
+
+      }
+
+    }
+  }
+
+  }
+}