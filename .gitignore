--- conflicted
+++ resolved
@@ -8,11 +8,8 @@
 bin/
 obj/
 
-<<<<<<< HEAD
+
 job*
-=======
-#job*
 #Makefile
 #configure.log
 #src/defs.hpp
->>>>>>> c1e4546b
